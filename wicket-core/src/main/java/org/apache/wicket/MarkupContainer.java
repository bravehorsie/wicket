/*
 * Licensed to the Apache Software Foundation (ASF) under one or more
 * contributor license agreements.  See the NOTICE file distributed with
 * this work for additional information regarding copyright ownership.
 * The ASF licenses this file to You under the Apache License, Version 2.0
 * (the "License"); you may not use this file except in compliance with
 * the License.  You may obtain a copy of the License at
 *
 *      http://www.apache.org/licenses/LICENSE-2.0
 *
 * Unless required by applicable law or agreed to in writing, software
 * distributed under the License is distributed on an "AS IS" BASIS,
 * WITHOUT WARRANTIES OR CONDITIONS OF ANY KIND, either express or implied.
 * See the License for the specific language governing permissions and
 * limitations under the License.
 */
package org.apache.wicket;

import java.util.AbstractList;
import java.util.ArrayList;
import java.util.Collections;
import java.util.Comparator;
import java.util.Iterator;
import java.util.List;

import org.apache.wicket.core.util.string.ComponentStrings;
import org.apache.wicket.markup.ComponentTag;
import org.apache.wicket.markup.IMarkupFragment;
import org.apache.wicket.markup.Markup;
import org.apache.wicket.markup.MarkupElement;
import org.apache.wicket.markup.MarkupException;
import org.apache.wicket.markup.MarkupFactory;
import org.apache.wicket.markup.MarkupNotFoundException;
import org.apache.wicket.markup.MarkupStream;
import org.apache.wicket.markup.MarkupType;
import org.apache.wicket.markup.WicketTag;
import org.apache.wicket.markup.html.border.Border;
import org.apache.wicket.markup.html.internal.InlineEnclosure;
import org.apache.wicket.markup.resolver.ComponentResolvers;
import org.apache.wicket.model.IComponentInheritedModel;
import org.apache.wicket.model.IModel;
import org.apache.wicket.model.IWrapModel;
import org.apache.wicket.settings.IDebugSettings;
import org.apache.wicket.util.io.IClusterable;
import org.apache.wicket.util.iterator.ComponentHierarchyIterator;
import org.apache.wicket.util.lang.Args;
import org.apache.wicket.util.lang.Classes;
import org.apache.wicket.util.lang.Generics;
import org.apache.wicket.util.string.Strings;
import org.apache.wicket.util.visit.ClassVisitFilter;
import org.apache.wicket.util.visit.IVisit;
import org.apache.wicket.util.visit.IVisitor;
import org.apache.wicket.util.visit.Visits;
import org.slf4j.Logger;
import org.slf4j.LoggerFactory;

/**
 * A MarkupContainer holds a map of child components.
 * <ul>
 * <li><b>Children </b>- Children can be added by calling the {@link #add(Component...)} method, and
 * they can be looked up using a colon separated path. For example, if a container called "a" held a
 * nested container "b" which held a nested component "c", then a.get("b:c") would return the
 * Component with id "c". The number of children in a MarkupContainer can be determined by calling
 * size(), and the whole hierarchy of children held by a MarkupContainer can be traversed by calling
 * visitChildren(), passing in an implementation of IVisitor.
 * 
 * <li><b>Markup Rendering </b>- A MarkupContainer also holds/references associated markup which is
 * used to render the container. As the markup stream for a container is rendered, component
 * references in the markup are resolved by using the container to look up Components in the
 * container's component map by id. Each component referenced by the markup stream is given an
 * opportunity to render itself using the markup stream.
 * <p>
 * Components may alter their referring tag, replace the tag's body or insert markup after the tag.
 * But components cannot remove tags from the markup stream. This is an important guarantee because
 * graphic designers may be setting attributes on component tags that affect visual presentation.
 * <p>
 * The type of markup held in a given container subclass can be determined by calling
 * {@link #getMarkupType()}. Markup is accessed via a MarkupStream object which allows a component
 * to traverse ComponentTag and RawMarkup MarkupElements while rendering a response. Markup in the
 * stream may be HTML or some other kind of markup, such as VXML, as determined by the specific
 * container subclass.
 * <p>
 * A markup stream may be directly associated with a container via setMarkupStream. However, a
 * container which does not have a markup stream (its getMarkupStream() returns null) may inherit a
 * markup stream from a container above it in the component hierarchy. The
 * {@link #findMarkupStream()} method will locate the first container at or above this container
 * which has a markup stream.
 * <p>
 * All Page containers set a markup stream before rendering by calling the method
 * {@link #getAssociatedMarkupStream(boolean)} to load the markup associated with the page. Since
 * Page is at the top of the container hierarchy, it is guaranteed that {@link #findMarkupStream()}
 * will always return a valid markup stream.
 * 
 * @see MarkupStream
 * @author Jonathan Locke
 * 
 */
public abstract class MarkupContainer extends Component implements Iterable<Component>
{
	private static final long serialVersionUID = 1L;

	/** Log for reporting. */
	private static final Logger log = LoggerFactory.getLogger(MarkupContainer.class);

	/** List of children or single child */
	private Object children;

	/**
	 * @see org.apache.wicket.Component#Component(String)
	 */
	public MarkupContainer(final String id)
	{
		this(id, null);
	}

	/**
	 * @see org.apache.wicket.Component#Component(String, IModel)
	 */
	public MarkupContainer(final String id, IModel<?> model)
	{
		super(id, model);
	}

	/**
	 * Adds a child component to this container.
	 * 
	 * @param childs
	 *            The child(ren) to add.
	 * @throws IllegalArgumentException
	 *             Thrown if a child with the same id is replaced by the add operation.
	 * @return This
	 */
	public MarkupContainer add(final Component... childs)
	{
		for (Component child : childs)
		{
			Args.notNull(child, "child");

			if (this == child)
			{
				throw new IllegalArgumentException(
					exceptionMessage("Trying to add this component to itself."));
			}

			MarkupContainer parent = getParent();
			while (parent != null)
			{
				if (child == parent)
				{
					String msg = "You can not add a component's parent as child to the component (loop): Component: " +
						this.toString(false) + "; parent == child: " + parent.toString(false);

					if (child instanceof Border.BorderBodyContainer)
					{
						msg += ". Please consider using Border.addToBorder(new " +
							Classes.simpleName(this.getClass()) + "(\"" + this.getId() +
							"\", ...) instead of add(...)";
					}

					throw new WicketRuntimeException(msg);
				}

				parent = parent.getParent();
			}

			checkHierarchyChange(child);

			if (log.isDebugEnabled())
			{
				log.debug("Add " + child.getId() + " to " + this);
			}

			// Add to map
			addedComponent(child);
			if (put(child) != null)
			{
				throw new IllegalArgumentException(exceptionMessage("A child with id '" +
					child.getId() + "' already exists"));
			}
		}
		return this;
	}

	/**
	 * Replaces a child component of this container with another or just adds it in case no child
	 * with the same id existed yet.
	 * 
	 * @param childs
	 *            The child(s) to be added or replaced
	 * @return This
	 */
	public MarkupContainer addOrReplace(final Component... childs)
	{
		for (Component child : childs)
		{
			if (child == null)
			{
				throw new IllegalArgumentException("argument child must be not null");
			}

			checkHierarchyChange(child);

			if (get(child.getId()) == null)
			{
				add(child);
			}
			else
			{
				replace(child);
			}
		}

		return this;
	}

	/**
	 * This method allows a component to be added by an auto-resolver such as AutoLinkResolver.
	 * While the component is being added, the component's FLAG_AUTO boolean is set. The isAuto()
	 * method of Component returns true if a component or any of its parents has this bit set. When
	 * a component is added via autoAdd(), the logic in Page that normally (a) checks for
	 * modifications during the rendering process, and (b) versions components, is bypassed if
	 * Component.isAuto() returns true.
	 * <p>
	 * The result of all this is that components added with autoAdd() are free from versioning and
	 * can add their own children without the usual exception that would normally be thrown when the
	 * component hierarchy is modified during rendering.
	 * 
	 * @param component
	 *            The component to add
	 * @param markupStream
	 *            Null, if the parent container is able to provide the markup. Else the markup
	 *            stream to be used to render the component.
	 * @return True, if component has been added
	 */
	public final boolean autoAdd(final Component component, MarkupStream markupStream)
	{
		Args.notNull(component, "component");

		// Replace strategy
		component.setAuto(true);

		if (markupStream != null)
		{
			component.setMarkup(markupStream.getMarkupFragment());
		}

		// Add the child to the parent.

		// Arguably child.setParent() can be used as well. It connects the child to the parent and
		// that's all what most auto-components need. Unfortunately child.onDetach() will not / can
		// not be invoked, since the parent doesn't known its one of his children. Hence we need to
		// properly add it.
		int index = children_indexOf(component);
		if (index >= 0)
		{
			children_remove(index);
		}
		add(component);

		return true;
	}

	/**
	 * @param component
	 *            The component to check
	 * @param recurse
	 *            True if all descendents should be considered
	 * @return True if the component is contained in this container
	 */
	public boolean contains(final Component component, final boolean recurse)
	{
		if (component == null)
		{
			throw new IllegalArgumentException("argument component may not be null");
		}

		if (recurse)
		{
			// Start at component and continue while we're not out of parents
			for (Component current = component; current != null;)
			{
				// Get parent
				final MarkupContainer parent = current.getParent();

				// If this container is the parent, then the component is
				// recursively contained by this container
				if (parent == this)
				{
					// Found it!
					return true;
				}

				// Move up the chain to the next parent
				current = parent;
			}

			// Failed to find this container in component's ancestry
			return false;
		}
		else
		{
			// Is the component contained in this container?
			return component.getParent() == this;
		}
	}

	/**
	 * Get a child component by looking it up with the given path.
	 * <p>
	 * A component path consists of component ids separated by colons, e.g. "b:c" identifies a
	 * component "c" inside container "b" inside this container.
	 * 
	 * @param path
	 *            path to component
	 * @return The component at the path
	 */
	@Override
	public final Component get(String path)
	{
		// Reference to this container
		if (Strings.isEmpty(path))
		{
			return this;
		}

		// process parent .. references

		MarkupContainer container = this;

		String id = Strings.firstPathComponent(path, Component.PATH_SEPARATOR);

		while (Component.PARENT_PATH.equals(id))
		{
			container = container.getParent();
			if (container == null)
			{
				return null;
			}
			path = path.length() == id.length() ? "" : path.substring(id.length() + 1);
			id = Strings.firstPathComponent(path, Component.PATH_SEPARATOR);
		}

		if (Strings.isEmpty(id))
		{
			return container;
		}

		// Get child by id
		Component child = container.children_get(id);

		// Found child?
		if (child != null)
		{
			String path2 = Strings.afterFirstPathComponent(path, Component.PATH_SEPARATOR);

			// Recurse on latter part of path
			return child.get(path2);
		}

		return null;
	}

	/**
	 * Gets a fresh markup stream that contains the (immutable) markup resource for this class.
	 * 
	 * @param throwException
	 *            If true, throw an exception, if markup could not be found
	 * @return A stream of MarkupElement elements
	 */
	public MarkupStream getAssociatedMarkupStream(final boolean throwException)
	{
		IMarkupFragment markup = getAssociatedMarkup();

		// If we found markup for this container
		if (markup != null)
		{
			return new MarkupStream(markup);
		}

		if (throwException == true)
		{
			// throw exception since there is no associated markup
			throw new MarkupNotFoundException(
				"Markup of type '" +
					getMarkupType().getExtension() +
					"' for component '" +
					getClass().getName() +
					"' not found." +
					" Enable debug messages for org.apache.wicket.util.resource to get a list of all filenames tried.: " +
					toString());
		}

		return null;
	}

	/**
	 * Gets a fresh markup stream that contains the (immutable) markup resource for this class.
	 * 
	 * @return A stream of MarkupElement elements. Null if not found.
	 */
	public Markup getAssociatedMarkup()
	{
		try
		{
			Markup markup = MarkupFactory.get().getMarkup(this, false);

			// If we found markup for this container
			if ((markup != null) && (markup != Markup.NO_MARKUP))
			{
				return markup;
			}

			return null;
		}
		catch (MarkupException ex)
		{
			// re-throw it. The exception contains already all the information
			// required.
			throw ex;
		}
		catch (MarkupNotFoundException ex)
		{
			// re-throw it. The exception contains already all the information
			// required.
			throw ex;
		}
		catch (WicketRuntimeException ex)
		{
			// throw exception since there is no associated markup
			throw new MarkupNotFoundException(
				exceptionMessage("Markup of type '" + getMarkupType().getExtension() +
					"' for component '" + getClass().getName() + "' not found." +
					" Enable debug messages for org.apache.wicket.util.resource to get a list of all filenames tried"),
				ex);
		}
	}

	/**
	 * Get the childs markup
	 * 
	 * @see Component#getMarkup()
	 * 
	 * @param child
	 *            The child component. If null, the container's markup will be returned. See Border,
	 *            Panel or Enclosure where getMarkup(null) != getMarkup().
	 * @return The childs markup
	 */
	public IMarkupFragment getMarkup(final Component child)
	{
		// Delegate request to attached markup sourcing strategy.
		return getMarkupSourcingStrategy().getMarkup(this, child);
	}

	/**
	 * Get the type of associated markup for this component.
	 * 
	 * @return The type of associated markup for this component (for example, "html", "wml" or
	 *         "vxml"). The markup type for a component is independent of whether or not the
	 *         component actually has an associated markup resource file (which is determined at
	 *         runtime). If there is no markup type for a component, null may be returned, but this
	 *         means that no markup can be loaded for the class. Null is also returned if the
	 *         component, or any of its parents, has not been added to a Page.
	 */
	public MarkupType getMarkupType()
	{
		MarkupContainer parent = getParent();
		if (parent != null)
		{
			return parent.getMarkupType();
		}
		return null;
	}

	/**
	 * THIS METHOD IS NOT PART OF THE WICKET PUBLIC API. DO NOT USE IT.
	 * 
	 * Adds a child component to this container.
	 * 
	 * @param child
	 *            The child
	 * @throws IllegalArgumentException
	 *             Thrown if a child with the same id is replaced by the add operation.
	 */
	public void internalAdd(final Component child)
	{
		if (log.isDebugEnabled())
		{
			log.debug("internalAdd " + child.getId() + " to " + this);
		}

		// Add to map
		addedComponent(child);
		put(child);
	}

	/**
	 * @return Iterator that iterates through children in the order they were added
	 */
	@Override
	public Iterator<Component> iterator()
	{
		return new Iterator<Component>()
		{
			int index = 0;

			@Override
			public boolean hasNext()
			{
				return index < children_size();
			}

			@Override
			public Component next()
			{
				return children_get(index++);
			}

			@Override
			public void remove()
			{
				final Component removed = children_remove(--index);
				checkHierarchyChange(removed);
				removedComponent(removed);
			}
		};
	}

	/**
	 * @param comparator
	 *            The comparator
	 * @return Iterator that iterates over children in the order specified by comparator
	 */
	public final Iterator<Component> iterator(Comparator<Component> comparator)
	{
		final List<Component> sorted;
		if (children == null)
		{
			sorted = Collections.emptyList();
		}
		else
		{
			if (children instanceof Component)
			{
				sorted = new ArrayList<Component>(1);
				sorted.add((Component)children);
			}
			else
			{
				int size = children_size();
				sorted = new ArrayList<Component>(size);
				for (int i = 0; i < size; i++)
				{
					sorted.add(children_get(i));
				}

			}
		}
		Collections.sort(sorted, comparator);
		return sorted.iterator();
	}

	/**
	 * @param component
	 *            Component to remove from this container
	 * @return {@code this} for chaining
	 */
	public MarkupContainer remove(final Component component)
	{
		checkHierarchyChange(component);

		Args.notNull(component, "component");

		children_remove(component);
		removedComponent(component);

		return this;
	}

	/**
	 * Removes the given component
	 * 
	 * @param id
	 *            The id of the component to remove
	 * @return {@code this} for chaining
	 */
	public MarkupContainer remove(final String id)
	{
		Args.notNull(id, "id");

		final Component component = get(id);
		if (component != null)
		{
			remove(component);
		}
		else
		{
			throw new WicketRuntimeException("Unable to find a component with id '" + id +
				"' to remove");
		}

		return this;
	}

	/**
	 * Removes all children from this container.
	 * <p>
	 * Note: implementation does not call {@link MarkupContainer#remove(Component) } for each
	 * component.
	 * 
	 * @return {@code this} for method chaining
	 */
	public MarkupContainer removeAll()
	{
		if (children != null)
		{
			addStateChange();

			// Loop through child components
			int size = children_size();
			for (int i = 0; i < size; i++)
			{
				Object childObject = children_get(i, false);
				if (childObject instanceof Component)
				{
					// Get next child
					final Component child = (Component)childObject;

					// Do not call remove() because the state change would than be
					// recorded twice.
					child.internalOnRemove();
					child.detach();
					child.setParent(null);
				}
			}

			children = null;
		}

		return this;
	}

	/**
	 * Renders the entire associated markup for a container such as a Border or Panel. Any leading
	 * or trailing raw markup in the associated markup is skipped.
	 * 
	 * @param openTagName
	 *            the tag to render the associated markup for
	 * @param exceptionMessage
	 *            message that will be used for exceptions
	 */
	public final void renderAssociatedMarkup(final String openTagName, final String exceptionMessage)
	{
		// Get associated markup file for the Border or Panel component
		final MarkupStream associatedMarkupStream = new MarkupStream(getMarkup(null));

		// Get open tag in associated markup of border component
		MarkupElement elem = associatedMarkupStream.get();
		if ((elem instanceof ComponentTag) == false)
		{
			associatedMarkupStream.throwMarkupException("Expected the open tag. " +
				exceptionMessage);
		}

		// Check for required open tag name
		ComponentTag associatedMarkupOpenTag = (ComponentTag)elem;
		if (!((associatedMarkupOpenTag != null) && associatedMarkupOpenTag.isOpen() && (associatedMarkupOpenTag instanceof WicketTag)))
		{
			associatedMarkupStream.throwMarkupException(exceptionMessage);
		}

		try
		{
			setIgnoreAttributeModifier(true);
			renderComponentTag(associatedMarkupOpenTag);
			associatedMarkupStream.next();

			String className = null;

			final boolean outputClassName = getApplication().getDebugSettings()
				.isOutputMarkupContainerClassName();
			if (outputClassName)
			{
				className = Classes.name(getClass());
				getResponse().write("<!-- MARKUP FOR ");
				getResponse().write(className);
				getResponse().write(" BEGIN -->");
			}

			renderComponentTagBody(associatedMarkupStream, associatedMarkupOpenTag);

			if (outputClassName)
			{
				getResponse().write("<!-- MARKUP FOR ");
				getResponse().write(className);
				getResponse().write(" END -->");
			}

			renderClosingComponentTag(associatedMarkupStream, associatedMarkupOpenTag, false);
		}
		finally
		{
			setIgnoreAttributeModifier(false);
		}
	}

	/**
	 * Replaces a child component of this container with another
	 * 
	 * @param child
	 *            The child
	 * @throws IllegalArgumentException
	 *             Thrown if there was no child with the same id.
	 * @return This
	 */
	public MarkupContainer replace(final Component child)
	{
		Args.notNull(child, "child");

		checkHierarchyChange(child);

		if (log.isDebugEnabled())
		{
			log.debug("Replacing " + child.getId() + " in " + this);
		}

		if (child.getParent() != this)
		{
			// Add to map
			final Component replaced = put(child);

			// Look up to make sure it was already in the map
			if (replaced == null)
			{
				throw new WicketRuntimeException(
					exceptionMessage("Cannot replace a component which has not been added: id='" +
						child.getId() + "', component=" + child));
			}

			// first remove the component.
			removedComponent(replaced);

			// The generated markup id remains the same
			child.setMarkupId(replaced);

			// then add the other one.
			addedComponent(child);
		}

		return this;
	}

	/**
	 * @see org.apache.wicket.Component#setDefaultModel(org.apache.wicket.model.IModel)
	 */
	@Override
	public MarkupContainer setDefaultModel(final IModel<?> model)
	{
		final IModel<?> previous = getModelImpl();
		super.setDefaultModel(model);
		if (previous instanceof IComponentInheritedModel)
		{
			visitChildren(new IVisitor<Component, Void>()
			{
				@Override
				public void component(final Component component, final IVisit<Void> visit)
				{
					IModel<?> compModel = component.getDefaultModel();
					if (compModel instanceof IWrapModel)
					{
						compModel = ((IWrapModel<?>)compModel).getWrappedModel();
					}
					if (compModel == previous)
					{
						component.setDefaultModel(null);
					}
					else if (compModel == model)
					{
						component.modelChanged();
					}
				}

			});
		}
		return this;
	}

	/**
	 * Get the number of children in this container.
	 * 
	 * @return Number of children in this container
	 */
	public int size()
	{
		return children_size();
	}

	/**
	 * @see org.apache.wicket.Component#toString()
	 */
	@Override
	public String toString()
	{
		return toString(false);
	}

	/**
	 * @param detailed
	 *            True if a detailed string is desired
	 * @return String representation of this container
	 */
	@Override
	public String toString(final boolean detailed)
	{
		final StringBuilder buffer = new StringBuilder();
		buffer.append('[').append(Classes.simpleName(this.getClass())).append(' ');
		buffer.append(super.toString(detailed));
		if (detailed && children_size() != 0)
		{

			buffer.append(", children = ");

			// Loop through child components
			final int size = children_size();
			for (int i = 0; i < size; i++)
			{
				// Get next child
				final Component child = children_get(i);
				if (i != 0)
				{
					buffer.append(' ');
				}
				buffer.append(child.toString());
			}

		}
		buffer.append(']');
		return buffer.toString();
	}

	/**
	 * Traverses all child components of the given class in this container, calling the visitor's
	 * visit method at each one.
	 * 
	 * Make sure that if you give a type S that the clazz parameter will only resolve to those
	 * types. Else a class cast exception will occur.
	 * 
	 * @param <S>
	 *            The type that goes into the Visitor.component() method.
	 * @param <R>
	 * @param clazz
	 *            The class of child to visit
	 * @param visitor
	 *            The visitor to call back to
	 * @return The return value from a visitor which halted the traversal, or null if the entire
	 *         traversal occurred
	 */
	public final <S extends Component, R> R visitChildren(final Class<?> clazz,
		final IVisitor<S, R> visitor)
	{
		return Visits.visitChildren(this, visitor, new ClassVisitFilter(clazz));
	}

	/**
	 * Traverses all child components in this container, calling the visitor's visit method at each
	 * one.
	 * 
	 * @param <R>
	 * @param visitor
	 *            The visitor to call back to
	 * @return The return value from a visitor which halted the traversal, or null if the entire
	 *         traversal occurred
	 */
	public final <R> R visitChildren(final IVisitor<Component, R> visitor)
	{
		return Visits.visitChildren(this, visitor);
	}

	/**
	 * @return A iterator which iterators over all children and grand-children the Component
	 * @deprecated ComponentHierarchyIterator is deprecated.
	 *      Use {@link #visitChildren(org.apache.wicket.util.visit.IVisitor)} instead
	 */
	@Deprecated
	public final ComponentHierarchyIterator visitChildren()
	{
		return new ComponentHierarchyIterator(this);
	}

	/**
	 * @param clazz
	 *            Filter condition
	 * @return A iterator which iterators over all children and grand-children the Component,
	 *         returning only components which implement (instanceof) the provided clazz.
	 * @deprecated ComponentHierarchyIterator is deprecated.
	 *      Use {@link #visitChildren(Class, org.apache.wicket.util.visit.IVisitor)} instead.
	 */
	@Deprecated
	public final ComponentHierarchyIterator visitChildren(final Class<?> clazz)
	{
		return new ComponentHierarchyIterator(this).filterByClass(clazz);
	}

	/**
	 * @param child
	 *            Component being added
	 */
	private void addedComponent(final Component child)
	{
		// Check for degenerate case
		Args.notNull(child, "child");

		MarkupContainer parent = child.getParent();
		if (parent != null)
		{
			parent.remove(child);
		}

		// Set child's parent
		child.setParent(this);

		final IDebugSettings debugSettings = Application.get().getDebugSettings();
		if (debugSettings.isLinePreciseReportingOnAddComponentEnabled() &&
			debugSettings.getComponentUseCheck())
		{
			child.setMetaData(ADDED_AT_KEY,
				ComponentStrings.toString(child, new MarkupException("added")));
		}

		final Page page = findPage();
		if (page != null)
		{
			// tell the page a component has been added first, to allow it to initialize
			page.componentAdded(child);

			// initialize the component
			if (page.isInitialized())
			{
				child.internalInitialize();
			}
<<<<<<< HEAD

		}
		// onAdd should only be triggered
		// - after onInitialize
		//   - if we are not initialized ourselves yet, then we delay calling onAdd until onInitialize
		//   - if we are initialized already, we can just call onAdd now
		// - AND if we already have a page. See #onAdd
		//   - if we don't have a page yet, our own onAdd will be called when we get added to the page component tree.
		if (page != null && this.isInitialized())
		{
			child.internalOnAdd();
		}
=======
>>>>>>> c3eb7e24

		}
		// if the PREPARED_FOR_RENDER flag is set, we have already called
		// beforeRender on this component's children. So we need to initialize the newly added one
		if (isPreparedForRender())
		{
			child.beforeRender();
		}
	}

<<<<<<< HEAD
	@Override protected void onAddToPage()
	{
		super.onAddToPage();
		Component[] children = copyChildren();
		try
		{
			for (final Component child : children)
			{
				// We need to check whether the child's wasn't removed from the
				// component in the meanwhile (e.g. from another's child
				// onAddToPage)
				if (child.getParent() == this)
				{
					child.internalOnAdd();
				}
			}
		}
		catch (RuntimeException ex)
		{
			if (ex instanceof WicketRuntimeException)
			{
				throw ex;
			}
			else
			{
				throw new WicketRuntimeException("Error adding this container: " +
						this, ex);
			}
		}
	}
=======

>>>>>>> c3eb7e24

	/**
	 * THIS METHOD IS NOT PART OF THE PUBLIC API, DO NOT CALL IT
	 * 
	 * Overrides {@link Component#internalInitialize()} to call {@link Component#fireInitialize()}
	 * for itself and for all its children.
	 * 
	 * @see org.apache.wicket.Component#fireInitialize()
	 */
	@Override
	public final void internalInitialize()
	{
		super.fireInitialize();
		visitChildren(new IVisitor<Component, Void>()
		{
			@Override
			public void component(final Component component, final IVisit<Void> visit)
			{
				component.fireInitialize();
			}
		});
	}

	/**
	 * @param child
	 *            Child to add
	 */
	private void children_add(final Component child)
	{
		if (children == null)
		{
			children = child;
		}
		else
		{
			if (!(children instanceof ChildList))
			{
				// Save new children
				children = new ChildList(children);
			}
			((ChildList)children).add(child);
		}
	}

	/**
	 * Returns child component at the specified index
	 * 
	 * @param index
	 * @throws ArrayIndexOutOfBoundsException
	 * @return child component at the specified index
	 */
	public final Component get(int index)
	{
		return children_get(index);
	}

	/**
	 * 
	 * @param index
	 * @return The child component
	 */
	private Component children_get(int index)
	{
		return (Component)children_get(index, true);
	}

	/**
	 * 
	 * @param index
	 * @param reconstruct
	 * @return the child component
	 */
	private Object children_get(int index, boolean reconstruct)
	{
		Object component = null;
		if (children != null)
		{
			if (children instanceof Object[] == false && children instanceof ChildList == false)
			{
				if (index != 0)
				{
					throw new ArrayIndexOutOfBoundsException("index " + index +
						" is greater then 0");
				}
				component = children;
			}
			else
			{
				Object[] children;
				if (this.children instanceof ChildList)
				{
					// we have a list
					children = ((ChildList)this.children).childs;
				}
				else
				{
					// we have a object array
					children = (Object[])this.children;
				}
				component = children[index];
			}
		}
		return component;
	}

	/**
	 * Returns the wicket:id of the given object if it is a {@link Component}
	 * 
	 * @param object
	 * @return The id of the object (object can be component)
	 */
	private String getId(Object object)
	{
		if (object instanceof Component)
		{
			return ((Component)object).getId();
		}
		else
		{
			throw new IllegalArgumentException("Unknown type of object " + object);
		}
	}

	/**
	 * 
	 * @param id
	 * @return The child component
	 */
	private Component children_get(final String id)
	{
		if (children == null)
		{
			return null;
		}
		Component component = null;
		if ((children instanceof Object[] == false) && (children instanceof List == false))
		{
			if (getId(children).equals(id))
			{
				component = (Component)children;
			}
		}
		else
		{
			Object[] children;
			int size = 0;
			if (this.children instanceof ChildList)
			{
				children = ((ChildList)this.children).childs;
				size = ((ChildList)this.children).size;
			}
			else
			{
				children = (Object[])this.children;
				size = children.length;
			}
			for (int i = 0; i < size; i++)
			{
				if (getId(children[i]).equals(id))
				{
					component = (Component)children[i];
					break;
				}
			}
		}
		return component;
	}

	/**
	 * 
	 * @param child
	 * @return The index of the given child component
	 */
	private int children_indexOf(Component child)
	{
		if (children == null)
		{
			return -1;
		}
		if (children instanceof Object[] == false && children instanceof ChildList == false)
		{
			if (getId(children).equals(child.getId()))
			{
				return 0;
			}
		}
		else
		{
			int size = 0;
			Object[] children;
			if (this.children instanceof Object[])
			{
				children = (Object[])this.children;
				size = children.length;
			}
			else
			{
				children = ((ChildList)this.children).childs;
				size = ((ChildList)this.children).size;
			}

			for (int i = 0; i < size; i++)
			{
				if (getId(children[i]).equals(child.getId()))
				{
					return i;
				}
			}
		}
		return -1;
	}

	/**
	 * 
	 * @param component
	 * @return The component that is removed.
	 */
	private Component children_remove(Component component)
	{
		int index = children_indexOf(component);
		if (index != -1)
		{
			return children_remove(index);
		}
		return null;
	}

	/**
	 * 
	 * @param index
	 * @return The component that is removed
	 */
	private Component children_remove(int index)
	{
		if (children == null)
		{
			return null;
		}

		if (children instanceof Component)
		{
			if (index == 0)
			{
				final Component removed = (Component)children;
				children = null;
				return removed;
			}
			else
			{
				throw new IndexOutOfBoundsException();
			}
		}
		else
		{
			if (children instanceof Object[])
			{
				Object[] c = ((Object[])children);
				final Object removed = c[index];
				if (c.length == 2)
				{
					if (index == 0)
					{
						children = c[1];
					}
					else if (index == 1)
					{
						children = c[0];
					}
					else
					{
						throw new IndexOutOfBoundsException();
					}
					return (Component)removed;
				}
				children = new ChildList(children);
			}

			ChildList lst = (ChildList)children;
			Object removed = lst.remove(index);
			if (lst.size == 1)
			{
				children = lst.get(0);
			}
			return (Component)removed;
		}
	}

	/**
	 * 
	 * @param index
	 * @param child
	 * @param reconstruct
	 * @return The replaced child
	 */
	private Object children_set(int index, Object child, boolean reconstruct)
	{
		Object replaced;
		if (index >= 0 && index < children_size())
		{
			if (children instanceof Component)
			{
				replaced = children;
				children = child;
			}
			else
			{
				if (children instanceof ChildList)
				{
					replaced = ((ChildList)children).set(index, child);
				}
				else
				{
					final Object[] children = (Object[])this.children;
					replaced = children[index];
					children[index] = child;
				}
			}
		}
		else
		{
			throw new IndexOutOfBoundsException();
		}
		return replaced;
	}

	/**
	 * 
	 * @param index
	 * @param child
	 * @return The component that is replaced
	 */
	private Component children_set(int index, Component child)
	{
		return (Component)children_set(index, child, true);
	}

	/**
	 * 
	 * @return The size of the children
	 */
	private int children_size()
	{
		if (children == null)
		{
			return 0;
		}
		else
		{
			if (children instanceof Component)
			{
				return 1;
			}
			else if (children instanceof ChildList)
			{
				return ((ChildList)children).size;
			}
			return ((Object[])children).length;
		}
	}

	/**
	 * Ensure that there is space in childForId map for a new entry before adding it.
	 * 
	 * @param child
	 *            The child to put into the map
	 * @return Any component that was replaced
	 */
	private Component put(final Component child)
	{
		int index = children_indexOf(child);
		if (index == -1)
		{
			children_add(child);
			return null;
		}
		else
		{
			return children_set(index, child);
		}
	}

	/**
	 * @param component
	 *            Component being removed
	 */
	private void removedComponent(final Component component)
	{
		// Notify Page that component is being removed
		final Page page = component.findPage();
		if (page != null)
		{
			page.componentRemoved(component);
		}

		component.detach();

		component.internalOnRemove();

		// Component is removed
		component.setParent(null);
	}

	/**
	 * THIS METHOD IS NOT PART OF THE WICKET PUBLIC API. DO NOT USE OR OVERWRITE IT.
	 * 
	 * Renders the next element of markup in the given markup stream.
	 * 
	 * @param markupStream
	 *            The markup stream
	 * @return true, if element was rendered as RawMarkup
	 */
	protected boolean renderNext(final MarkupStream markupStream)
	{
		// Get the current markup element
		final MarkupElement element = markupStream.get();

		// If it's a tag like <wicket..> or <span wicket:id="..." >
		if ((element instanceof ComponentTag) && !markupStream.atCloseTag())
		{
			// Get element as tag
			final ComponentTag tag = (ComponentTag)element;

			// Get component id
			final String id = tag.getId();

			// Get the component for the id from the given container
			Component component = get(id);
			if (component == null)
			{
				component = ComponentResolvers.resolve(this, markupStream, tag, null);
				if ((component != null) && (component.getParent() == null))
				{
					autoAdd(component, markupStream);
				}
				else if (component != null)
				{
					component.setMarkup(markupStream.getMarkupFragment());
				}
			}

			// Failed to find it?
			if (component != null)
			{
				component.render();
			}
			else if (tag.getFlag(ComponentTag.RENDER_RAW))
			{
				// No component found, but "render as raw markup" flag found
				getResponse().write(element.toCharSequence());
				return true;
			}
			else
			{
				if (tag instanceof WicketTag)
				{
					if (((WicketTag)tag).isChildTag())
					{
						markupStream.throwMarkupException("Found " + tag.toString() +
							" but no <wicket:extend>. Container: " + toString());
					}
					else
					{
						markupStream.throwMarkupException("Failed to handle: " +
							tag.toString() +
							". It might be that no resolver has been registered to handle this special tag. " +
							" But it also could be that you declared wicket:id=" + id +
							" in your markup, but that you either did not add the " +
							"component to your page at all, or that the hierarchy does not match. " +
							"Container: " + toString());
					}
				}

				List<String> names = findSimilarComponents(id);

				// No one was able to handle the component id
				StringBuilder msg = new StringBuilder(500);
				msg.append("Unable to find component with id '");
				msg.append(id);
				msg.append("' in ");
				msg.append(this.toString());
				msg.append("\n\tExpected: '");
				msg.append(getPageRelativePath());
				msg.append(PATH_SEPARATOR);
				msg.append(id);
				msg.append("'.\n\tFound with similar names: '");
				msg.append(Strings.join("', ", names));
				msg.append('\'');

				log.error(msg.toString());
				markupStream.throwMarkupException(msg.toString());
			}
		}
		else
		{
			// Render as raw markup
			getResponse().write(element.toCharSequence());
			return true;
		}

		return false;
	}

	private List<String> findSimilarComponents(final String id)
	{
		final List<String> names = Generics.newArrayList();

		Page page = findPage();
		if (page != null)
		{
			page.visitChildren(new IVisitor<Component, Void>()
			{
				@Override
				public void component(Component component, IVisit<Void> visit)
				{
					if (Strings.getLevenshteinDistance(id.toLowerCase(), component.getId()
						.toLowerCase()) < 3)
					{
						names.add(component.getPageRelativePath());
					}
				}
			});
		}

		return names;
	}

	/**
	 * Handle the container's body. If your override of this method does not advance the markup
	 * stream to the close tag for the openTag, a runtime exception will be thrown by the framework.
	 * 
	 * @param markupStream
	 *            The markup stream
	 * @param openTag
	 *            The open tag for the body
	 */
	@Override
	public void onComponentTagBody(final MarkupStream markupStream, final ComponentTag openTag)
	{
		renderComponentTagBody(markupStream, openTag);
	}

	/**
	 * @see org.apache.wicket.Component#onRender()
	 */
	@Override
	protected void onRender()
	{
		internalRenderComponent();
	}

	/**
	 * Renders markup for the body of a ComponentTag from the current position in the given markup
	 * stream. If the open tag passed in does not require a close tag, nothing happens. Markup is
	 * rendered until the closing tag for openTag is reached.
	 * 
	 * @param markupStream
	 *            The markup stream
	 * @param openTag
	 *            The open tag
	 */
	private void renderComponentTagBody(final MarkupStream markupStream, final ComponentTag openTag)
	{
		if ((markupStream != null) && (markupStream.getCurrentIndex() > 0))
		{
			// If the original tag has been changed from open-close to open-body-close, than we are
			// done. Other components, e.g. BorderBody, rely on this method being called.
			ComponentTag origOpenTag = (ComponentTag)markupStream.get(markupStream.getCurrentIndex() - 1);
			if (origOpenTag.isOpenClose())
			{
				return;
			}
		}

		// If the open tag requires a close tag
		boolean render = openTag.requiresCloseTag();
		if (render == false)
		{
			// Tags like <p> do not require a close tag, but they may have.
			render = !openTag.hasNoCloseTag();
		}

		if (render)
		{
			renderAll(markupStream, openTag);
		}
	}

	/**
	 * Loop through the markup in this container
	 * 
	 * @param markupStream
	 * @param openTag
	 */
	protected final void renderAll(final MarkupStream markupStream, final ComponentTag openTag)
	{
		while (markupStream.hasMore())
		{
			// In case of Page we need to render the whole file. For all other components just what
			// is in between the open and the close tag.
			if ((openTag != null) && markupStream.get().closes(openTag))
			{
				break;
			}

			// Remember where we are
			final int index = markupStream.getCurrentIndex();

			// Render the markup element
			boolean rawMarkup = renderNext(markupStream);

			// Go back to where we were and move the markup stream forward to whatever the next
			// element is.
			markupStream.setCurrentIndex(index);

			if (rawMarkup)
			{
				markupStream.next();
			}
			else if (!markupStream.getTag().isClose())
			{
				markupStream.skipComponent();
			}
			else
			{
				throw new WicketRuntimeException("Ups. This should never happen. " +
					markupStream.toString());
			}
		}
	}

	/**
	 * @see org.apache.wicket.Component#removeChildren()
	 */
	@Override
	void removeChildren()
	{
		super.removeChildren();

		for (int i = children_size(); i-- > 0;)
		{
			Object child = children_get(i, false);
			if (child instanceof Component)
			{
				Component component = (Component)child;
				component.internalOnRemove();
			}
		}
	}

	@Override
	void detachChildren()
	{
		super.detachChildren();

		for (int i = children_size(); i-- > 0;)
		{
			Object child = children_get(i, false);
			if (child instanceof Component)
			{
				Component component = (Component)child;
				component.detach();

				// We need to keep InlineEnclosures for Ajax request handling.
				// TODO this is really ugly. Feature request for 1.5: change auto-component that
				// they don't need to be removed anymore.
				if (!(component instanceof InlineEnclosure) && component.isAuto())
				{
					children_remove(i);
				}
			}
		}

		if (children instanceof ChildList)
		{
			ChildList lst = (ChildList)children;
			Object[] tmp = new Object[lst.size];
			System.arraycopy(lst.childs, 0, tmp, 0, lst.size);
			children = tmp;
		}
	}

	/**
	 * 
	 * @see org.apache.wicket.Component#internalMarkRendering(boolean)
	 */
	@Override
	void internalMarkRendering(boolean setRenderingFlag)
	{
		super.internalMarkRendering(setRenderingFlag);
		final int size = children_size();
		for (int i = 0; i < size; i++)
		{
			final Component child = children_get(i);
			child.internalMarkRendering(setRenderingFlag);
		}
	}

	/**
	 * @return a copy of the children array.
	 */
	private Component[] copyChildren()
	{
		int size = children_size();
		Component result[] = new Component[size];
		for (int i = 0; i < size; ++i)
		{
			result[i] = children_get(i);
		}
		return result;
	}

	/**
	 * 
	 * @see org.apache.wicket.Component#onBeforeRenderChildren()
	 */
	@Override
	void onBeforeRenderChildren()
	{
		super.onBeforeRenderChildren();

		// We need to copy the children list because the children components can
		// modify the hierarchy in their onBeforeRender.
		Component[] children = copyChildren();
		try
		{
			// Loop through child components
			for (final Component child : children)
			{
				// Get next child
				// Call begin request on the child
				// We need to check whether the child's wasn't removed from the
				// component in the meanwhile (e.g. from another's child
				// onBeforeRender)
				if (child.getParent() == this)
				{
					child.beforeRender();
				}
			}
		}
		catch (RuntimeException ex)
		{
			if (ex instanceof WicketRuntimeException)
			{
				throw ex;
			}
			else
			{
				throw new WicketRuntimeException("Error attaching this container for rendering: " +
					this, ex);
			}
		}
	}

	@Override
	void onEnabledStateChanged()
	{
		super.onEnabledStateChanged();
		visitChildren(new IVisitor<Component, Void>()
		{
			@Override
			public void component(Component component, IVisit<Void> visit)
			{
				component.clearEnabledInHierarchyCache();
			}
		});
	}

	@Override
	void onVisibleStateChanged()
	{
		super.onVisibleStateChanged();
		visitChildren(new IVisitor<Component, Void>()
		{
			@Override
			public void component(Component component, IVisit<Void> visit)
			{
				component.clearVisibleInHierarchyCache();
			}
		});
	}

	@Override
	protected void onAfterRenderChildren()
	{
		for (Component child : this)
		{
			// set RENDERING_FLAG to false for auto-component's children (like Enclosure)
			child.markRendering(false);
		}
		super.onAfterRenderChildren();
	}

	/**
	 * 
	 */
	private static class ChildList extends AbstractList<Object> implements IClusterable
	{
		private static final long serialVersionUID = -7861580911447631127L;
		private int size;
		private Object[] childs;

		/**
		 * Construct.
		 * 
		 * @param children
		 */
		public ChildList(Object children)
		{
			if (children instanceof Object[])
			{
				childs = (Object[])children;
				size = childs.length;
			}
			else
			{
				childs = new Object[3];
				add(children);
			}
		}

		@Override
		public Object get(int index)
		{
			return childs[index];
		}

		@Override
		public int size()
		{
			return size;
		}

		@Override
		public boolean add(Object o)
		{
			ensureCapacity(size + 1);
			childs[size++] = o;
			return true;
		}

		@Override
		public void add(int index, Object element)
		{
			if (index > size || index < 0)
			{
				throw new IndexOutOfBoundsException("Index: " + index + ", Size: " + size);
			}

			ensureCapacity(size + 1);
			System.arraycopy(childs, index, childs, index + 1, size - index);
			childs[index] = element;
			size++;
		}

		@Override
		public Object set(int index, Object element)
		{
			if (index >= size)
			{
				throw new IndexOutOfBoundsException("Index: " + index + ", Size: " + size);
			}

			Object oldValue = childs[index];
			childs[index] = element;
			return oldValue;
		}

		@Override
		public Object remove(int index)
		{
			if (index >= size)
			{
				throw new IndexOutOfBoundsException("Index: " + index + ", Size: " + size);
			}

			Object oldValue = childs[index];

			int numMoved = size - index - 1;
			if (numMoved > 0)
			{
				System.arraycopy(childs, index + 1, childs, index, numMoved);
			}
			childs[--size] = null; // Let gc do its work

			return oldValue;
		}

		/**
		 * @param minCapacity
		 */
		public void ensureCapacity(int minCapacity)
		{
			int oldCapacity = childs.length;
			if (minCapacity > oldCapacity)
			{
				Object oldData[] = childs;
				int newCapacity = oldCapacity * 2;
				if (newCapacity < minCapacity)
				{
					newCapacity = minCapacity;
				}
				childs = new Object[newCapacity];
				System.arraycopy(oldData, 0, childs, 0, size);
			}
		}
	}

	/**
	 * Swaps position of children. This method is particularly useful for adjusting positions of
	 * repeater's items without rebuilding the component hierarchy
	 * 
	 * @param idx1
	 *            index of first component to be swapped
	 * @param idx2
	 *            index of second component to be swapped
	 */
	public final void swap(int idx1, int idx2)
	{
		int size = children_size();
		if (idx1 < 0 || idx1 >= size)
		{
			throw new IndexOutOfBoundsException("Argument idx is out of bounds: " + idx1 + "<>[0," +
				size + ")");
		}

		if (idx2 < 0 || idx2 >= size)
		{
			throw new IndexOutOfBoundsException("Argument idx is out of bounds: " + idx2 + "<>[0," +
				size + ")");
		}

		if (idx1 == idx2)
		{
			return;
		}

		if (children instanceof Object[])
		{
			final Object[] array = (Object[])children;
			Object tmp = array[idx1];
			array[idx1] = array[idx2];
			array[idx2] = tmp;
		}
		else
		{
			ChildList list = (ChildList)children;
			Object tmp = list.childs[idx1];
			list.childs[idx1] = list.childs[idx2];
			list.childs[idx2] = tmp;
		}
	}

	/**
	 * Automatically create components for <wicket:xxx> tag.
	 */
	// to use it call it from #onInitialize()
	private void createAndAddComponentsForWicketTags()
	{
		// Markup must be available
		IMarkupFragment markup = getMarkup();
		if ((markup != null) && (markup.size() > 1))
		{
			MarkupStream stream = new MarkupStream(markup);

			// Skip the first component tag which already belongs to 'this' container
			if (stream.skipUntil(ComponentTag.class))
			{
				stream.next();
			}

			// Search for <wicket:xxx> in the remaining markup and try to resolve the component
			while (stream.skipUntil(ComponentTag.class))
			{
				ComponentTag tag = stream.getTag();
				if (tag.isOpen() || tag.isOpenClose())
				{
					if (tag instanceof WicketTag)
					{
						Component component = ComponentResolvers.resolve(this, stream, tag, null);
						if ((component != null) && (component.getParent() == null))
						{
							if (component.getId().equals(tag.getId()) == false)
							{
								// make sure we are able to get() the component during rendering
								tag.setId(component.getId());
								tag.setModified(true);
							}
							add(component);
						}
					}

					if (tag.isOpen())
					{
						stream.skipToMatchingCloseTag(tag);
					}
				}
				stream.next();
			}
		}
	}
<<<<<<< HEAD

	@Override protected void onInitialize()
	{
		super.onInitialize();
		internalOnAdd();
	}
=======
>>>>>>> c3eb7e24
}<|MERGE_RESOLUTION|>--- conflicted
+++ resolved
@@ -937,21 +937,6 @@
 			{
 				child.internalInitialize();
 			}
-<<<<<<< HEAD
-
-		}
-		// onAdd should only be triggered
-		// - after onInitialize
-		//   - if we are not initialized ourselves yet, then we delay calling onAdd until onInitialize
-		//   - if we are initialized already, we can just call onAdd now
-		// - AND if we already have a page. See #onAdd
-		//   - if we don't have a page yet, our own onAdd will be called when we get added to the page component tree.
-		if (page != null && this.isInitialized())
-		{
-			child.internalOnAdd();
-		}
-=======
->>>>>>> c3eb7e24
 
 		}
 		// if the PREPARED_FOR_RENDER flag is set, we have already called
@@ -962,40 +947,7 @@
 		}
 	}
 
-<<<<<<< HEAD
-	@Override protected void onAddToPage()
-	{
-		super.onAddToPage();
-		Component[] children = copyChildren();
-		try
-		{
-			for (final Component child : children)
-			{
-				// We need to check whether the child's wasn't removed from the
-				// component in the meanwhile (e.g. from another's child
-				// onAddToPage)
-				if (child.getParent() == this)
-				{
-					child.internalOnAdd();
-				}
-			}
-		}
-		catch (RuntimeException ex)
-		{
-			if (ex instanceof WicketRuntimeException)
-			{
-				throw ex;
-			}
-			else
-			{
-				throw new WicketRuntimeException("Error adding this container: " +
-						this, ex);
-			}
-		}
-	}
-=======
-
->>>>>>> c3eb7e24
+
 
 	/**
 	 * THIS METHOD IS NOT PART OF THE PUBLIC API, DO NOT CALL IT
@@ -1996,13 +1948,4 @@
 			}
 		}
 	}
-<<<<<<< HEAD
-
-	@Override protected void onInitialize()
-	{
-		super.onInitialize();
-		internalOnAdd();
-	}
-=======
->>>>>>> c3eb7e24
 }